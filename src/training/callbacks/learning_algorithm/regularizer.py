--- conflicted
+++ resolved
@@ -236,10 +236,6 @@
         loss : Tensor
             The regularization loss.
         """
-<<<<<<< HEAD
-        device = list(self.params.values())[0].device
-=======
->>>>>>> 745897ad
         loss = []
         for name, param in self.params.items():
             if "weight" in name:
