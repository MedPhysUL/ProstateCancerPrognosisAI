"""
    @file:              image_dataset.py
    @Author:            Raphael Brodeur, Maxence Larose

    @Creation Date:     05/2022
    @Last modification: 07/2022

    @Description:       This file contains a class used to create a dataset of various patients and their respective CT
                        and segmentation map from a given local HDF5 file. The foreground is cropped and a crop along Z
                        can be specified.
"""

<<<<<<< HEAD
from typing import Callable, NamedTuple, Optional, Tuple, Union

from monai.data import Dataset, ZipDataset
=======
from typing import Callable, Dict, List, NamedTuple, Optional, Set, Tuple

from monai.data import Dataset
>>>>>>> 4ffee3ce
from monai.transforms import CropForeground, SpatialCrop
import numpy as np

from src.data.extraction.local import LocalDatabaseManager
from src.utils.tasks import SegmentationTask


class ImageDataset(Dataset):
    """
    A class used to create a dataset of various patients and their respective CT and segmentation map from a given local
    HDF5 file. The rendered images are in shape (Z, X, Y).
    """

    class ZDimension(NamedTuple):
        """
        A tuple that specify the z-dimension crop.
        """
        start: int
        stop: int

    def __init__(
            self,
            database_manager: LocalDatabaseManager,
<<<<<<< HEAD
            include_tep: bool = False,
            transform: Optional[Callable] = None,
=======
            tasks: List[SegmentationTask],
            modalities: Set[str],
            transforms: Optional[Callable] = None,
>>>>>>> 4ffee3ce
            z_dim: ZDimension = ZDimension(start=50, stop=210)
    ) -> None:
        """
        Creates a dataset of various patients and their respective CT and segmentation map from a given local HDf5 file.
        Images and segmentation maps are rendered in shape (Z, X, Y).

        Parameters
        ----------
        database_manager : LocalDatabaseManager
            A database manager that is used to interact with the HDF5 file that contains all the patients' folders.
        tasks : List[SegmentationTask]
            Task to perform.
        transforms : Optional[Callable]
            A single or a sequence of transforms to apply to images and segmentations (depending on transform keys).
        z_dim : ZDimension
            A tuple that specify the z-dimension crop.
        """
        self._tasks = tasks

        db = database_manager.get_database()
<<<<<<< HEAD
        img_list, seg_list, tep_list = [], [], []
        for patient in db.keys():
            print(patient)
            if db[patient]['0'].attrs[database_manager.MODALITY] == "CT":
                img = np.transpose(np.array(db[patient]['0'][database_manager.IMAGE]), (2, 0, 1))
                seg = np.transpose(np.array(db[patient]['0']['0']["Prostate_label_map"]), (2, 0, 1))

                if include_tep:
                    tep = np.transpose(np.array(db[patient]['1'][database_manager.IMAGE], dtype=np.float32), (2, 0, 1))

            else:
                img = np.transpose(np.array(db[patient]['1'][database_manager.IMAGE]), (2, 0, 1))
                seg = np.transpose(np.array(db[patient]['1']['0']["Prostate_label_map"]), (2, 0, 1))

                if include_tep:
                    tep = np.transpose(np.array(db[patient]['0'][database_manager.IMAGE], dtype=np.float32), (2, 0, 1))

            if include_tep:
                img_cropped, seg_cropped, tep_cropped = self._crop(img=img, seg=seg, tep=tep, z_dim=z_dim)

                img_list.append(img_cropped)
                seg_list.append(seg_cropped)
                tep_list.append(tep_cropped)

            else:
                img_cropped, seg_cropped = self._crop(img=img, seg=seg, z_dim=z_dim)

                img_list.append(img_cropped)
                seg_list.append(seg_cropped)

        if include_tep:
            super().__init__(
                data=[{'img': img, 'seg': seg, 'tep': tep} for img, seg, tep in zip(img_list, seg_list, tep_list)],
                transform=transform
            )

        else:
            super().__init__(
                data=[{'img': img, 'seg': seg} for img, seg in zip(img_list, seg_list)],
                transform=transform
            )

    @staticmethod
    def _crop(
            img: np.ndarray,
            seg: np.ndarray,
            tep: Optional[np.ndarray] = None,
            z_dim: ZDimension = None
    ) -> Union[Tuple[np.ndarray, np.ndarray], Tuple[np.ndarray, np.ndarray, np.ndarray]]:
=======

        img_list, seg_list = [], []
        for patient in db.keys():
            print(f"Loading {patient}.")
            img_dict, seg_dict = {}, {}
            for series_number in db[patient].keys():
                series = db[patient][series_number]
                for modality in modalities:
                    if series.attrs[database_manager.MODALITY] == modality:
                        img_dict[modality] = self._transpose(series[database_manager.IMAGE])

                        for task in tasks:
                            if modality == task.modality:
                                seg_dict[task.organ] = self._transpose(series["0"][f"{task.organ}_label_map"])

            img_dict, seg_dict = self._crop(img_dict=img_dict, seg_dict=seg_dict, z_dim=z_dim)

            img_list.append(img_dict)
            seg_list.append(seg_dict)

        super().__init__(
            data=[dict(img_dict, **seg_dict) for img_dict, seg_dict in zip(img_list, seg_list)],
            transform=transforms
        )

    @property
    def tasks(self) -> List[SegmentationTask]:
        return self._tasks

    @staticmethod
    def _transpose(data) -> np.array:
        return np.transpose(np.array(data), (2, 0, 1))

    @staticmethod
    def _crop(
            img_dict: Dict[str, np.array],
            seg_dict: Dict[str, np.array],
            z_dim: ZDimension = None
    ) -> Tuple[Dict[str, np.ndarray], Dict[str, np.ndarray]]:
>>>>>>> 4ffee3ce
        """
        Crops the foreground. A crop along Z can also be specified.

        Parameters
        ----------
         img_dict: Dict[str, np.array]
            An image array in shape (Z, X, Y).
        seg_dict: Dict[str, np.array]
            A segmentation map array in shape (Z, X, Y).
        z_dim : ZDimension
            Lower bound and upper bound of the crop to apply along Z.

        Returns
        -------
        img_cropped, seg_cropped : Tuple[np.ndarray, np.ndarray]
            A cropped image array and a cropped segmentation map array.
        """
        img_dict["CT"], start, end = CropForeground(return_coords=True)(img_dict["CT"])

        for name, seg in seg_dict.items():
            seg_dict[name] = SpatialCrop(roi_start=start, roi_end=end)(seg)

        for name, img in img_dict.items():
            if name != "CT":
                img_dict[name] = SpatialCrop(roi_start=start, roi_end=end)(img)

        if z_dim:
            for name, img in img_dict.items():
                img_dict[name] = img[z_dim[0]: z_dim[1]]

            for name, seg in seg_dict.items():
                seg_dict[name] = seg[z_dim[0]: z_dim[1], :, :]

<<<<<<< HEAD
        if tep is not None:
            tep_cropped = SpatialCrop(roi_start=start, roi_end=end)(tep)

            if z_dim:
                tep_cropped = tep_cropped[z_dim[0]: z_dim[1]]

            return img_cropped, seg_cropped, tep_cropped

        return img_cropped, seg_cropped
=======
        return img_dict, seg_dict
>>>>>>> 4ffee3ce
<|MERGE_RESOLUTION|>--- conflicted
+++ resolved
@@ -10,15 +10,10 @@
                         can be specified.
 """
 
-<<<<<<< HEAD
-from typing import Callable, NamedTuple, Optional, Tuple, Union
-
-from monai.data import Dataset, ZipDataset
-=======
 from typing import Callable, Dict, List, NamedTuple, Optional, Set, Tuple
 
 from monai.data import Dataset
->>>>>>> 4ffee3ce
+
 from monai.transforms import CropForeground, SpatialCrop
 import numpy as np
 
@@ -42,14 +37,9 @@
     def __init__(
             self,
             database_manager: LocalDatabaseManager,
-<<<<<<< HEAD
-            include_tep: bool = False,
-            transform: Optional[Callable] = None,
-=======
             tasks: List[SegmentationTask],
             modalities: Set[str],
             transforms: Optional[Callable] = None,
->>>>>>> 4ffee3ce
             z_dim: ZDimension = ZDimension(start=50, stop=210)
     ) -> None:
         """
@@ -70,58 +60,7 @@
         self._tasks = tasks
 
         db = database_manager.get_database()
-<<<<<<< HEAD
-        img_list, seg_list, tep_list = [], [], []
-        for patient in db.keys():
-            print(patient)
-            if db[patient]['0'].attrs[database_manager.MODALITY] == "CT":
-                img = np.transpose(np.array(db[patient]['0'][database_manager.IMAGE]), (2, 0, 1))
-                seg = np.transpose(np.array(db[patient]['0']['0']["Prostate_label_map"]), (2, 0, 1))
-
-                if include_tep:
-                    tep = np.transpose(np.array(db[patient]['1'][database_manager.IMAGE], dtype=np.float32), (2, 0, 1))
-
-            else:
-                img = np.transpose(np.array(db[patient]['1'][database_manager.IMAGE]), (2, 0, 1))
-                seg = np.transpose(np.array(db[patient]['1']['0']["Prostate_label_map"]), (2, 0, 1))
-
-                if include_tep:
-                    tep = np.transpose(np.array(db[patient]['0'][database_manager.IMAGE], dtype=np.float32), (2, 0, 1))
-
-            if include_tep:
-                img_cropped, seg_cropped, tep_cropped = self._crop(img=img, seg=seg, tep=tep, z_dim=z_dim)
-
-                img_list.append(img_cropped)
-                seg_list.append(seg_cropped)
-                tep_list.append(tep_cropped)
-
-            else:
-                img_cropped, seg_cropped = self._crop(img=img, seg=seg, z_dim=z_dim)
-
-                img_list.append(img_cropped)
-                seg_list.append(seg_cropped)
-
-        if include_tep:
-            super().__init__(
-                data=[{'img': img, 'seg': seg, 'tep': tep} for img, seg, tep in zip(img_list, seg_list, tep_list)],
-                transform=transform
-            )
-
-        else:
-            super().__init__(
-                data=[{'img': img, 'seg': seg} for img, seg in zip(img_list, seg_list)],
-                transform=transform
-            )
-
-    @staticmethod
-    def _crop(
-            img: np.ndarray,
-            seg: np.ndarray,
-            tep: Optional[np.ndarray] = None,
-            z_dim: ZDimension = None
-    ) -> Union[Tuple[np.ndarray, np.ndarray], Tuple[np.ndarray, np.ndarray, np.ndarray]]:
-=======
-
+        
         img_list, seg_list = [], []
         for patient in db.keys():
             print(f"Loading {patient}.")
@@ -160,7 +99,6 @@
             seg_dict: Dict[str, np.array],
             z_dim: ZDimension = None
     ) -> Tuple[Dict[str, np.ndarray], Dict[str, np.ndarray]]:
->>>>>>> 4ffee3ce
         """
         Crops the foreground. A crop along Z can also be specified.
 
@@ -194,16 +132,4 @@
             for name, seg in seg_dict.items():
                 seg_dict[name] = seg[z_dim[0]: z_dim[1], :, :]
 
-<<<<<<< HEAD
-        if tep is not None:
-            tep_cropped = SpatialCrop(roi_start=start, roi_end=end)(tep)
-
-            if z_dim:
-                tep_cropped = tep_cropped[z_dim[0]: z_dim[1]]
-
-            return img_cropped, seg_cropped, tep_cropped
-
-        return img_cropped, seg_cropped
-=======
-        return img_dict, seg_dict
->>>>>>> 4ffee3ce
+        return img_dict, seg_dict