--- conflicted
+++ resolved
@@ -5,12 +5,6 @@
     @Creation Date:     07/2022
     @Last modification: 07/2022
 
-<<<<<<< HEAD
-    @Description:       Description.
-
-"""
-from copy import deepcopy
-=======
     @Description:       This file contains the Augmentation class which make it possible to manage image/segmentation
                         augmentations.
 """
@@ -83,35 +77,10 @@
             return True
         else:
             return False
->>>>>>> 1169be1f
 
 
 class Augmentation:
     """
-<<<<<<< HEAD
-
-    """
-
-    def __call__(self, dataset, img_transform, seg_transform):
-        ds_copy = deepcopy(dataset)
-        ds_copy.dataset.data[0].transform = img_transform
-        ds_copy.dataset.data[1].transform = seg_transform
-
-from torch.utils.data.dataset import Subset
-
-
-class Dataset(Subset):
-
-    def __init__(self, subset: Subset):
-        ds_copy = deepcopy(subset)
-
-    def apply_transforms(self, transforms):
-        # transform
-
-
-
-new_ds = Dataset(ds_original)
-=======
     A class used to get multiple augmented copies of the original dataset.
 
     See multiple transform chains : https://docs.monai.io/en/stable/highlights.html#multiple-transform-chains
@@ -165,5 +134,4 @@
 
             augmented_datasets.append(dataset_copy)
 
-        return ConcatDataset([dataset] + augmented_datasets)
->>>>>>> 1169be1f
+        return ConcatDataset([dataset] + augmented_datasets)