"""
    @file:              constants.py
    @Author:            Maxence Larose

    @Creation Date:     07/2022
    @Last modification: 03/2023

    @Description:       This file stores helpful constants.
"""

import os

from src.losses.single_task import BCEWithLogitsLoss, DiceLoss, NegativePartialLogLikelihood
from src.metrics.single_task import (
    AUC,
    BinaryBalancedAccuracy,
    ConcordanceIndexCensored,
    ConcordanceIndexIPCW,
    CumulativeDynamicAUC,
    DiceMetric,
    Sensitivity,
    Specificity
)
from src.tasks import BinaryClassificationTask, SegmentationTask, SurvivalAnalysisTask
from src.data.datasets import Feature
from src.data.transforms import Normalization, MappingEncoding

# SEED
SEED = 1837

# SIZE
HOLDOUT_SIZE = 0.15

# PATHS
LOGGING_CONFIG_PATH = "logging_conf.yaml"
DATA_PATH = "local_data"

HOLDOUT_SET_FOLDER_PATH = os.path.join(DATA_PATH, "Holdout_set")
HOLDOUT_SET_PATH = os.path.join(DATA_PATH, "holdout_set.h5")
LEARNING_SET_FOLDER_PATH = os.path.join(DATA_PATH, "Learning_set")
LEARNING_SET_PATH = os.path.join(DATA_PATH, "learning_set.h5")

MASKS_PATH = os.path.join(DATA_PATH, "masks", "masks.json")
NOMOGRAMS_PATH = os.path.join(DATA_PATH, "nomograms")
SERIES_DESCRIPTIONS_PATH = os.path.join(DATA_PATH, "series_descriptions.json")

LEARNING_TABLE_PATH = os.path.join(DATA_PATH, "learning_table.csv")
HOLDOUT_TABLE_PATH = os.path.join(DATA_PATH, "holdout_table.csv")
MSKCC_LEARNING_TABLE_PATH = os.path.join(DATA_PATH, "mskcc_learning_table.csv")
MSKCC_HOLDOUT_TABLE_PATH = os.path.join(DATA_PATH, "mskcc_holdout_table.csv")

_RADIOMICS_PATH = os.path.join(DATA_PATH, "radiomics")
_AUTOMATIC_RADIOMICS_PATH = os.path.join(_RADIOMICS_PATH, "automatic")
AUTOMATIC_EXTRACTED_RADIOMICS_PATH = os.path.join(_AUTOMATIC_RADIOMICS_PATH, "extracted")
AUTOMATIC_FILTERED_RADIOMICS_PATH = os.path.join(_AUTOMATIC_RADIOMICS_PATH, "filtered")
AUTOMATIC_RADIOMICS_MODELS_PATH = os.path.join(_AUTOMATIC_RADIOMICS_PATH, "models")
_DEEP_RADIOMICS_PATH = os.path.join(_RADIOMICS_PATH, "deep")
DEEP_FILTERED_RADIOMICS_PATH = os.path.join(_DEEP_RADIOMICS_PATH, "filtered")
_MANUAL_RADIOMICS_PATH = os.path.join(_RADIOMICS_PATH, "manual")
MANUAL_EXTRACTED_RADIOMICS_PATH = os.path.join(_MANUAL_RADIOMICS_PATH, "extracted")
MANUAL_FILTERED_RADIOMICS_PATH = os.path.join(_MANUAL_RADIOMICS_PATH, "filtered")
CT_FEATURES_EXTRACTOR_PARAMS_PATH = os.path.join(_RADIOMICS_PATH, "features_extractor_params_CT.yaml")
PT_FEATURES_EXTRACTOR_PARAMS_PATH = os.path.join(_RADIOMICS_PATH, "features_extractor_params_PT.yaml")

RECORDS_PATH = os.path.join(DATA_PATH, "records")
OUTLIERS_RECORDS_PATH = os.path.join(RECORDS_PATH, "outliers")
DESCRIPTIVE_ANALYSIS_PATH = os.path.join(RECORDS_PATH, "descriptive_analyses")
EXPERIMENTS_PATH = os.path.join(RECORDS_PATH, "experiments")
CHECKPOINTS_PATH = os.path.join(EXPERIMENTS_PATH, "checkpoints")

# ID COLUMN
ID = "ID"

# CLINICAL FEATURES
AGE = Feature(column="AGE", transform=Normalization())
CLINICAL_STAGE = Feature(column="CLINICAL_STAGE", transform=MappingEncoding({"T1-T2": 0, "T3a": 1}))
GLEASON_GLOBAL = Feature(column="GLEASON_GLOBAL", transform=MappingEncoding({8: 0, 9: 0.5, 10: 1}))
GLEASON_PRIMARY = Feature(column="GLEASON_PRIMARY", transform=MappingEncoding({3: 0, 4: 0.5, 5: 1}))
GLEASON_SECONDARY = Feature(column="GLEASON_SECONDARY", transform=MappingEncoding({3: 0, 4: 0.5, 5: 1}))
PSA = Feature(column="PSA", transform=Normalization())

CLINICAL_CONTINUOUS_FEATURES = [AGE, PSA]
CLINICAL_CATEGORICAL_FEATURES = [CLINICAL_STAGE, GLEASON_GLOBAL, GLEASON_PRIMARY, GLEASON_SECONDARY]
CLINICAL_FEATURES = CLINICAL_CONTINUOUS_FEATURES + CLINICAL_CATEGORICAL_FEATURES

# RADIOMICS FEATURES
RADIOMIC_1 = Feature(column="RADIOMIC_1", transform=Normalization(), impute=False)
RADIOMIC_2 = Feature(column="RADIOMIC_2", transform=Normalization(), impute=False)
RADIOMIC_3 = Feature(column="RADIOMIC_3", transform=Normalization(), impute=False)
RADIOMIC_4 = Feature(column="RADIOMIC_4", transform=Normalization(), impute=False)
RADIOMIC_5 = Feature(column="RADIOMIC_5", transform=Normalization(), impute=False)
RADIOMIC_6 = Feature(column="RADIOMIC_6", transform=Normalization(), impute=False)

RADIOMICS_FEATURES = [RADIOMIC_1, RADIOMIC_2, RADIOMIC_3, RADIOMIC_4, RADIOMIC_5, RADIOMIC_6]

# TARGETS
BCR = "BCR"
BCR_TIME = "BCR_TIME"
CRPC = "CRPC"
CRPC_TIME = "CRPC_TIME"
DEATH = "DEATH"
DEATH_TIME = "DEATH_TIME"
HTX = "HTX"
HTX_TIME = "HTX_TIME"
METASTASIS = "METASTASIS"
METASTASIS_TIME = "METASTASIS_TIME"
PN = "PN"

# TABLE TASKS
BCR_TASK = SurvivalAnalysisTask(
    event_indicator_column=BCR,
    event_time_column=BCR_TIME,
    criterion=NegativePartialLogLikelihood(),
    hps_tuning_metric=ConcordanceIndexCensored(),
<<<<<<< HEAD
    evaluation_metrics=[ConcordanceIndexIPCW(), CumulativeDynamicAUC()]
=======
    temperature=1e-7
>>>>>>> 140fcd7c
)
CRPC_TASK = SurvivalAnalysisTask(
    event_indicator_column=CRPC,
    event_time_column=CRPC_TIME,
    criterion=NegativePartialLogLikelihood(),
    hps_tuning_metric=ConcordanceIndexCensored(),
<<<<<<< HEAD
    evaluation_metrics=[ConcordanceIndexIPCW(), CumulativeDynamicAUC()]
=======
    temperature=1e-7
>>>>>>> 140fcd7c
)
DEATH_TASK = SurvivalAnalysisTask(
    event_indicator_column=DEATH,
    event_time_column=DEATH_TIME,
    criterion=NegativePartialLogLikelihood(),
    hps_tuning_metric=ConcordanceIndexCensored(),
<<<<<<< HEAD
    evaluation_metrics=[ConcordanceIndexIPCW(), CumulativeDynamicAUC()]
=======
    temperature=1e-7
>>>>>>> 140fcd7c
)
HTX_TASK = SurvivalAnalysisTask(
    event_indicator_column=HTX,
    event_time_column=HTX_TIME,
    criterion=NegativePartialLogLikelihood(),
    hps_tuning_metric=ConcordanceIndexCensored(),
<<<<<<< HEAD
    evaluation_metrics=[ConcordanceIndexIPCW(), CumulativeDynamicAUC()]
=======
    temperature=1e-7
>>>>>>> 140fcd7c
)
METASTASIS_TASK = SurvivalAnalysisTask(
    event_indicator_column=METASTASIS,
    event_time_column=METASTASIS_TIME,
    criterion=NegativePartialLogLikelihood(),
    hps_tuning_metric=ConcordanceIndexCensored(),
<<<<<<< HEAD
    evaluation_metrics=[ConcordanceIndexIPCW(), CumulativeDynamicAUC()]
=======
    temperature=1e-7
>>>>>>> 140fcd7c
)
PN_TASK = BinaryClassificationTask(
    target_column=PN,
    decision_threshold_metric=BinaryBalancedAccuracy(),
    hps_tuning_metric=AUC(),
    evaluation_metrics=[Sensitivity(), Specificity()],
    criterion=BCEWithLogitsLoss(),
    temperature=1e-7
)

PREDICTOR_CLIP_GRAD_MAX_NORM_DICT = {BCR: 3.0, CRPC: 3.0, DEATH: 1.0, HTX: 3.0, METASTASIS: 2.0, PN: 3.0}
EXTRACTOR_CLIP_GRAD_MAX_NORM_DICT = {BCR: 10.0, CRPC: 10.0, DEATH: 5.0, HTX: 10.0, METASTASIS: 8.0, PN: 10.0}

MLP_RAD_LR_HIGH_BOUND_DICT = {BCR: 1e-2, CRPC: 5e-3, DEATH: 5e-3, HTX: 1e-2, METASTASIS: 5e-3, PN: 1e-2}
MLP_RAD_AND_CLIN_DATA_LR_HIGH_BOUND_DICT = {BCR: 1e-2, CRPC: 5e-3, DEATH: 5e-3, HTX: 1e-2, METASTASIS: 5e-3, PN: 1e-2}
CNN_LR_HIGH_BOUND_DICT = {BCR: 1e-3, CRPC: 1e-3, DEATH: 5e-4, HTX: 1e-3, METASTASIS: 5e-4, PN: 1e-3}
UNEXTRACTOR_LR_LOW_BOUND_DICT = {BCR: 1e-4, CRPC: 1e-4, DEATH: 5e-5, HTX: 1e-4, METASTASIS: 5e-5, PN: 1e-4}
UNEXTRACTOR_LR_HIGH_BOUND_DICT = {BCR: 1e-3, CRPC: 1e-3, DEATH: 5e-4, HTX: 1e-3, METASTASIS: 5e-4, PN: 1e-3}

TABLE_TASKS = [BCR_TASK, CRPC_TASK, DEATH_TASK, HTX_TASK, METASTASIS_TASK, PN_TASK]

# IMAGE TASKS
PROSTATE_SEGMENTATION_TASK = SegmentationTask(
    criterion=DiceLoss(),
    evaluation_metrics=DiceMetric(),
    organ="Prostate",
    modality="CT",
    temperature=1e-7
)

IMAGE_TASKS = [PROSTATE_SEGMENTATION_TASK]<|MERGE_RESOLUTION|>--- conflicted
+++ resolved
@@ -112,55 +112,40 @@
     event_time_column=BCR_TIME,
     criterion=NegativePartialLogLikelihood(),
     hps_tuning_metric=ConcordanceIndexCensored(),
-<<<<<<< HEAD
-    evaluation_metrics=[ConcordanceIndexIPCW(), CumulativeDynamicAUC()]
-=======
+    evaluation_metrics=[ConcordanceIndexIPCW(), CumulativeDynamicAUC()],
     temperature=1e-7
->>>>>>> 140fcd7c
 )
 CRPC_TASK = SurvivalAnalysisTask(
     event_indicator_column=CRPC,
     event_time_column=CRPC_TIME,
     criterion=NegativePartialLogLikelihood(),
     hps_tuning_metric=ConcordanceIndexCensored(),
-<<<<<<< HEAD
-    evaluation_metrics=[ConcordanceIndexIPCW(), CumulativeDynamicAUC()]
-=======
+    evaluation_metrics=[ConcordanceIndexIPCW(), CumulativeDynamicAUC()],
     temperature=1e-7
->>>>>>> 140fcd7c
 )
 DEATH_TASK = SurvivalAnalysisTask(
     event_indicator_column=DEATH,
     event_time_column=DEATH_TIME,
     criterion=NegativePartialLogLikelihood(),
     hps_tuning_metric=ConcordanceIndexCensored(),
-<<<<<<< HEAD
-    evaluation_metrics=[ConcordanceIndexIPCW(), CumulativeDynamicAUC()]
-=======
+    evaluation_metrics=[ConcordanceIndexIPCW(), CumulativeDynamicAUC()],
     temperature=1e-7
->>>>>>> 140fcd7c
 )
 HTX_TASK = SurvivalAnalysisTask(
     event_indicator_column=HTX,
     event_time_column=HTX_TIME,
     criterion=NegativePartialLogLikelihood(),
     hps_tuning_metric=ConcordanceIndexCensored(),
-<<<<<<< HEAD
-    evaluation_metrics=[ConcordanceIndexIPCW(), CumulativeDynamicAUC()]
-=======
+    evaluation_metrics=[ConcordanceIndexIPCW(), CumulativeDynamicAUC()],
     temperature=1e-7
->>>>>>> 140fcd7c
 )
 METASTASIS_TASK = SurvivalAnalysisTask(
     event_indicator_column=METASTASIS,
     event_time_column=METASTASIS_TIME,
     criterion=NegativePartialLogLikelihood(),
     hps_tuning_metric=ConcordanceIndexCensored(),
-<<<<<<< HEAD
-    evaluation_metrics=[ConcordanceIndexIPCW(), CumulativeDynamicAUC()]
-=======
+    evaluation_metrics=[ConcordanceIndexIPCW(), CumulativeDynamicAUC()],
     temperature=1e-7
->>>>>>> 140fcd7c
 )
 PN_TASK = BinaryClassificationTask(
     target_column=PN,
