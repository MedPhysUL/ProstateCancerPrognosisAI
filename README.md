--- conflicted
+++ resolved
@@ -1,7 +1,3 @@
 # Prostate Cancer Prognosis AI
-<<<<<<< HEAD
 Models using images and clinical data of patients diagnosed with prostate cancer to predict the prognosis of patients at high risk of recurrence.
-=======
-Models using images and clinical data of patients diagnosed with prostate cancer to predict the prognosis of patients at high risk of recurrence.
-Requires CUDA 11.6. 
->>>>>>> 3a3d6e6a
+Requires CUDA 11.6. 